import type { Result } from './node'
import { Node } from './node'
import { compose } from './compose'
import { getPathFromURL } from './utils/url'
import { Context } from './context'
import type { Env } from './context'

const METHOD_NAME_OF_ALL = 'ALL'

declare global {
  interface Request {
    param: (key: string) => string
<<<<<<< HEAD
    query: (key: string) => string | null
=======
    query: (key: string) => string
>>>>>>> 2aa44417
    header: (name: string) => string
    parsedBody: any
  }
}

export type Handler = (c: Context, next?: Function) => Response | Promise<Response>
export type MiddlewareHandler = (c: Context, next: Function) => Promise<void>

export class Router<T> {
  node: Node<T>

  constructor() {
    this.node = new Node()
  }

  add(method: string, path: string, handler: T) {
    this.node.insert(method, path, handler)
  }

  match(method: string, path: string): Result<T> | null {
    return this.node.search(method, path)
  }
}

export class Hono {
  router: Router<Handler[]>
  middlewareRouters: Router<MiddlewareHandler>[]
  tempPath: string

  constructor() {
    this.router = new Router()
    this.middlewareRouters = []
    this.tempPath = '/'
  }

  /* HTTP METHODS */
  get(arg: string | Handler, ...args: Handler[]): Hono {
    return this.addRoute('get', arg, ...args)
  }
  post(arg: string | Handler, ...args: Handler[]): Hono {
    return this.addRoute('post', arg, ...args)
  }
  put(arg: string | Handler, ...args: Handler[]): Hono {
    return this.addRoute('put', arg, ...args)
  }
  head(arg: string | Handler, ...args: Handler[]): Hono {
    return this.addRoute('head', arg, ...args)
  }
  delete(arg: string | Handler, ...args: Handler[]): Hono {
    return this.addRoute('delete', arg, ...args)
  }
  options(arg: string | Handler, ...args: Handler[]): Hono {
    return this.addRoute('options', arg, ...args)
  }
  patch(arg: string | Handler, ...args: Handler[]): Hono {
    return this.addRoute('patch', arg, ...args)
  }

  /*
  We may implement these HTTP methods:
  trace
  copy
  lock
  purge
  unlock
  report
  checkout
  merge
  notify
  subscribe
  unsubscribe
  search
  connect
  */

  all(arg: string | Handler, ...args: Handler[]): Hono {
    return this.addRoute('all', arg, ...args)
  }

  route(path: string): Hono {
    this.tempPath = path
    return this
  }

  use(path: string, middleware: MiddlewareHandler): void {
    if (middleware.constructor.name !== 'AsyncFunction') {
      throw new TypeError('middleware must be a async function!')
    }

    const router = new Router<MiddlewareHandler>()
    router.add(METHOD_NAME_OF_ALL, path, middleware)
    this.middlewareRouters.push(router)
  }

  // addRoute('get', '/', handler)
  addRoute(method: string, arg: string | Handler, ...args: Handler[]): Hono {
    method = method.toUpperCase()
    if (typeof arg === 'string') {
      this.tempPath = arg
      this.router.add(method, arg, args)
    } else {
      args.unshift(arg)
      this.router.add(method, this.tempPath, args)
    }
    return this
  }

  async matchRoute(method: string, path: string): Promise<Result<Handler[]>> {
    return this.router.match(method, path)
  }

  async dispatch(request: Request, env?: Env, event?: FetchEvent): Promise<Response> {
    const [method, path] = [request.method, getPathFromURL(request.url)]

    const result = await this.matchRoute(method, path)

<<<<<<< HEAD
=======
    // Methods for Request object
>>>>>>> 2aa44417
    request.param = (key: string): string => {
      if (result) {
        return result.params[key]
      }
    }
    request.header = (name: string): string => {
      return request.headers.get(name)
    }
    request.query = (key: string): string => {
      const url = new URL(c.req.url)
      return url.searchParams.get(key)
    }

    const handler = result ? result.handler[0] : this.notFound // XXX

    const middleware = []

    for (const mr of this.middlewareRouters) {
      const mwResult = mr.match(METHOD_NAME_OF_ALL, path)
      if (mwResult) {
        middleware.push(mwResult.handler)
      }
    }

    const wrappedHandler = async (context: Context, next: Function) => {
      const res = await handler(context)
      if (!(res instanceof Response)) {
        throw new TypeError('response must be a instace of Response')
      }
      context.res = res
      await next()
    }

    middleware.push(wrappedHandler)

    const composed = compose<Context>(middleware)
    const c = new Context(request, { env: env, event: event, res: null })
    await composed(c)

    return c.res
  }

  async handleEvent(event: FetchEvent): Promise<Response> {
    return this.dispatch(event.request, {}, event).catch((err: Error) => {
      return this.onError(err)
    })
  }

  async fetch(request: Request, env?: Env, event?: FetchEvent): Promise<Response> {
    return this.dispatch(request, env, event).catch((err: Error) => {
      return this.onError(err)
    })
  }

  fire() {
    addEventListener('fetch', (event: FetchEvent): void => {
      event.respondWith(this.handleEvent(event))
    })
  }

  onError(err: Error) {
    console.error(`${err}`)
    const message = 'Internal Server Error'
    return new Response(message, {
      status: 500,
      headers: {
        'Content-Length': message.length.toString(),
      },
    })
  }

  notFound() {
    const message = 'Not Found'
    return new Response('Not Found', {
      status: 404,
      headers: {
        'Content-Length': message.length.toString(),
      },
    })
  }
}<|MERGE_RESOLUTION|>--- conflicted
+++ resolved
@@ -10,11 +10,7 @@
 declare global {
   interface Request {
     param: (key: string) => string
-<<<<<<< HEAD
-    query: (key: string) => string | null
-=======
     query: (key: string) => string
->>>>>>> 2aa44417
     header: (name: string) => string
     parsedBody: any
   }
@@ -131,10 +127,7 @@
 
     const result = await this.matchRoute(method, path)
 
-<<<<<<< HEAD
-=======
     // Methods for Request object
->>>>>>> 2aa44417
     request.param = (key: string): string => {
       if (result) {
         return result.params[key]
