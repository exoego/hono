{
  "name": "hono",
<<<<<<< HEAD
  "version": "3.8.0-rc.2",
=======
  "version": "3.7.6",
>>>>>>> b6c0e45d
  "description": "Ultrafast web framework for the Edges",
  "main": "dist/cjs/index.js",
  "type": "module",
  "module": "dist/index.js",
  "types": "dist/types/index.d.ts",
  "files": [
    "dist"
  ],
  "scripts": {
    "test": "tsc --noEmit && vitest --run",
    "test:deno": "env NAME=Deno deno test --allow-read --allow-env runtime_tests/deno",
    "test:bun": "env NAME=Bun bun test --jsx-import-source ../../src/jsx runtime_tests/bun/index.test.tsx",
    "test:fastly": "jest --config ./runtime_tests/fastly/jest.config.js",
    "test:lagon": "start-server-and-test \"lagon dev runtime_tests/lagon/index.ts -e runtime_tests/lagon/.env.lagon\" http://127.0.0.1:1234 \"yarn vitest --run runtime_tests/lagon/index.test.ts --config runtime_tests/lagon/vitest.config.ts\"",
    "test:node": "env NAME=Node vitest --run --config ./runtime_tests/node/vitest.config.ts",
    "test:wrangler": "vitest --run --config ./runtime_tests/wrangler/vitest.config.ts",
    "test:lambda": "env NAME=Node vitest --run --config ./runtime_tests/lambda/vitest.config.ts",
    "test:lambda-edge": "env NAME=Node vitest --run --config ./runtime_tests/lambda-edge/vitest.config.ts",
    "test:all": "yarn test && yarn test:deno && yarn test:bun && yarn test:fastly && yarn test:lagon && yarn test:node && yarn test:wrangler && yarn test:lambda && yarn test:lambda-edge",
    "lint": "eslint --ext js,ts src runtime_tests .eslintrc.cjs",
    "lint:fix": "eslint --ext js,ts src runtime_tests .eslintrc.cjs --fix",
    "format": "prettier --check 'src/**/*.{js,ts}' 'runtime_tests/**/*.{js,ts}'",
    "format:fix": "prettier --write 'src/**/*.{js,ts}' 'runtime_tests/**/*.{js,ts}'",
    "denoify": "rimraf deno_dist && denoify && rimraf 'deno_dist/**/*.test.{ts,tsx}'",
    "copy:package.cjs.json": "cp ./package.cjs.json ./dist/cjs/package.json && cp ./package.cjs.json ./dist/types/package.json ",
    "build": "rimraf dist && tsx ./build.ts && yarn copy:package.cjs.json",
    "postbuild": "publint",
    "watch": "rimraf dist && tsx ./build.ts --watch && yarn copy:package.cjs.json",
    "coverage": "vitest --run --coverage",
    "prerelease": "yarn denoify && yarn test:deno && yarn build",
    "release": "np"
  },
  "exports": {
    ".": {
      "types": "./dist/types/index.d.ts",
      "import": "./dist/index.js",
      "require": "./dist/cjs/index.js"
    },
    "./tiny": {
      "types": "./dist/types/preset/tiny.d.ts",
      "import": "./dist/preset/tiny.js",
      "require": "./dist/cjs/preset/tiny.js"
    },
    "./quick": {
      "types": "./dist/types/preset/quick.d.ts",
      "import": "./dist/preset/quick.js",
      "require": "./dist/cjs/preset/quick.js"
    },
    "./http-exception": {
      "types": "./dist/types/http-exception.d.ts",
      "import": "./dist/http-exception.js",
      "require": "./dist/cjs/http-exception.js"
    },
    "./basic-auth": {
      "types": "./dist/types/middleware/basic-auth/index.d.ts",
      "import": "./dist/middleware/basic-auth/index.js",
      "require": "./dist/cjs/middleware/basic-auth/index.js"
    },
    "./bearer-auth": {
      "types": "./dist/types/middleware/bearer-auth/index.d.ts",
      "import": "./dist/middleware/bearer-auth/index.js",
      "require": "./dist/cjs/middleware/bearer-auth/index.js"
    },
    "./cache": {
      "types": "./dist/types/middleware/cache/index.d.ts",
      "import": "./dist/middleware/cache/index.js",
      "require": "./dist/cjs/middleware/cache/index.js"
    },
    "./cookie": {
      "types": "./dist/types/helper/cookie/index.d.ts",
      "import": "./dist/helper/cookie/index.js",
      "require": "./dist/cjs/helper/cookie/index.js"
    },
    "./compress": {
      "types": "./dist/types/middleware/compress/index.d.ts",
      "import": "./dist/middleware/compress/index.js",
      "require": "./dist/cjs/middleware/compress/index.js"
    },
    "./cors": {
      "types": "./dist/types/middleware/cors/index.d.ts",
      "import": "./dist/middleware/cors/index.js",
      "require": "./dist/cjs/middleware/cors/index.js"
    },
    "./etag": {
      "types": "./dist/types/middleware/etag/index.d.ts",
      "import": "./dist/middleware/etag/index.js",
      "require": "./dist/cjs/middleware/etag/index.js"
    },
    "./html": {
      "types": "./dist/types/helper/html/index.d.ts",
      "import": "./dist/helper/html/index.js",
      "require": "./dist/cjs/helper/html/index.js"
    },
    "./jsx": {
      "types": "./dist/types/jsx/index.d.ts",
      "import": "./dist/jsx/index.js",
      "require": "./dist/cjs/jsx/index.js"
    },
    "./jsx/jsx-dev-runtime": {
      "types": "./dist/types/jsx/jsx-dev-runtime.d.ts",
      "import": "./dist/jsx/jsx-dev-runtime.js",
      "require": "./dist/cjs/jsx/jsx-dev-runtime.js"
    },
    "./jsx/jsx-runtime": {
      "types": "./dist/types/jsx/jsx-runtime.d.ts",
      "import": "./dist/jsx/jsx-runtime.js",
      "require": "./dist/cjs/jsx/jsx-runtime.js"
    },
    "./jsx-renderer": {
      "types": "./dist/types/middleware/jsx-renderer/index.d.ts",
      "import": "./dist/middleware/jsx-renderer/index.js",
      "require": "./dist/cjs/middleware/jsx-renderer/index.js"
    },
    "./jwt": {
      "types": "./dist/types/middleware/jwt/index.d.ts",
      "import": "./dist/middleware/jwt/index.js",
      "require": "./dist/cjs/middleware/jwt/index.js"
    },
    "./timing": {
      "types": "./dist/types/middleware/timing/index.d.ts",
      "import": "./dist/middleware/timing/index.js",
      "require": "./dist/cjs/middleware/timing/index.js"
    },
    "./logger": {
      "types": "./dist/types/middleware/logger/index.d.ts",
      "import": "./dist/middleware/logger/index.js",
      "require": "./dist/cjs/middleware/logger/index.js"
    },
    "./powered-by": {
      "types": "./dist/types/middleware/powered-by/index.d.ts",
      "import": "./dist/middleware/powered-by/index.js",
      "require": "./dist/cjs/middleware/powered-by/index.js"
    },
    "./pretty-json": {
      "types": "./dist/types/middleware/pretty-json/index.d.ts",
      "import": "./dist/middleware/pretty-json/index.js",
      "require": "./dist/cjs/middleware/pretty-json/index.js"
    },
    "./secure-headers": {
      "types": "./dist/types/middleware/secure-headers/index.d.ts",
      "import": "./dist/middleware/secure-headers/index.js",
      "require": "./dist/cjs/middleware/secure-headers/index.js"
    },
    "./validator": {
      "types": "./dist/types/validator/index.d.ts",
      "import": "./dist/validator/index.js",
      "require": "./dist/cjs/validator/index.js"
    },
    "./router/reg-exp-router": {
      "types": "./dist/types/router/reg-exp-router/index.d.ts",
      "import": "./dist/router/reg-exp-router/index.js",
      "require": "./dist/cjs/router/reg-exp-router/index.js"
    },
    "./router/smart-router": {
      "types": "./dist/types/router/smart-router/index.d.ts",
      "import": "./dist/router/smart-router/index.js",
      "require": "./dist/cjs/router/smart-router/index.js"
    },
    "./router/trie-router": {
      "types": "./dist/types/router/trie-router/index.d.ts",
      "import": "./dist/router/trie-router/index.js",
      "require": "./dist/cjs/router/trie-router/index.js"
    },
    "./router/pattern-router": {
      "types": "./dist/types/router/pattern-router/index.d.ts",
      "import": "./dist/router/pattern-router/index.js",
      "require": "./dist/cjs/router/pattern-router/index.js"
    },
    "./router/linear-router": {
      "types": "./dist/types/router/linear-router/index.d.ts",
      "import": "./dist/router/linear-router/index.js",
      "require": "./dist/cjs/router/linear-router/index.js"
    },
    "./utils/jwt": {
      "types": "./dist/types/utils/jwt/index.d.ts",
      "import": "./dist/utils/jwt/index.js",
      "require": "./dist/cjs/utils/jwt/index.js"
    },
    "./utils/*": {
      "types": "./dist/types/utils/*.d.ts",
      "import": "./dist/utils/*.js",
      "require": "./dist/cjs/utils/*.js"
    },
    "./client": {
      "types": "./dist/types/client/index.d.ts",
      "import": "./dist/client/index.js",
      "require": "./dist/cjs/client/index.js"
    },
    "./adapter": {
      "types": "./dist/types/helper/adapter/index.d.ts",
      "import": "./dist/helper/adapter/index.js",
      "require": "./dist/cjs/helper/adapter/index.js"
    },
    "./factory": {
      "types": "./dist/types/helper/factory/index.d.ts",
      "import": "./dist/helper/factory/index.js",
      "require": "./dist/cjs/helper/factory/index.js"
    },
    "./cloudflare-workers": {
      "types": "./dist/types/adapter/cloudflare-workers/index.d.ts",
      "import": "./dist/adapter/cloudflare-workers/index.js",
      "require": "./dist/cjs/adapter/cloudflare-workers/index.js"
    },
    "./cloudflare-pages": {
      "types": "./dist/types/adapter/cloudflare-pages/index.d.ts",
      "import": "./dist/adapter/cloudflare-pages/index.js",
      "require": "./dist/cjs/adapter/cloudflare-pages/index.js"
    },
    "./deno": {
      "types": "./dist/types/adapter/deno/index.d.ts",
      "import": "./dist/adapter/deno/index.js",
      "require": "./dist/cjs/adapter/deno/index.js"
    },
    "./bun": {
      "types": "./dist/types/adapter/bun/index.d.ts",
      "import": "./dist/adapter/bun/index.js",
      "require": "./dist/cjs/adapter/bun/index.js"
    },
    "./nextjs": {
      "types": "./dist/types/adapter/nextjs/index.d.ts",
      "import": "./dist/adapter/nextjs/index.js",
      "require": "./dist/cjs/adapter/nextjs/index.js"
    },
    "./aws-lambda": {
      "types": "./dist/types/adapter/aws-lambda/index.d.ts",
      "import": "./dist/adapter/aws-lambda/index.js",
      "require": "./dist/cjs/adapter/aws-lambda/index.js"
    },
    "./vercel": {
      "types": "./dist/types/adapter/vercel/index.d.ts",
      "import": "./dist/adapter/vercel/index.js",
      "require": "./dist/cjs/adapter/vercel/index.js"
    },
    "./lambda-edge": {
      "types": "./dist/types/adapter/lambda-edge/index.d.ts",
      "import": "./dist/adapter/lambda-edge/index.js",
      "require": "./dist/cjs/adapter/lambda-edge/index.js"
    },
    "./testing": {
      "types": "./dist/types/helper/testing/index.d.ts",
      "import": "./dist/helper/testing/index.js",
      "require": "./dist/cjs/helper/testing/index.js"
    }
  },
  "typesVersions": {
    "*": {
      "tiny": [
        "./dist/types/preset/tiny"
      ],
      "quick": [
        "./dist/types/preset/quick"
      ],
      "http-exception": [
        "./dist/types/http-exception"
      ],
      "basic-auth": [
        "./dist/types/middleware/basic-auth"
      ],
      "bearer-auth": [
        "./dist/types/middleware/bearer-auth"
      ],
      "cache": [
        "./dist/types/middleware/cache"
      ],
      "cookie": [
        "./dist/types/helper/cookie"
      ],
      "compress": [
        "./dist/types/middleware/compress"
      ],
      "cors": [
        "./dist/types/middleware/cors"
      ],
      "etag": [
        "./dist/types/middleware/etag"
      ],
      "html": [
        "./dist/types/helper/html"
      ],
      "jsx": [
        "./dist/types/jsx"
      ],
      "jsx/jsx-runtime": [
        "./dist/types/jsx/jsx-runtime.d.ts"
      ],
      "jsx/jsx-dev-runtime": [
        "./dist/types/jsx/jsx-dev-runtime.d.ts"
      ],
      "jsx-renderer": [
        "./dist/types/middleware/jsx-renderer"
      ],
      "jwt": [
        "./dist/types/middleware/jwt"
      ],
      "timing": [
        "./dist/types/middleware/timing"
      ],
      "logger": [
        "./dist/types/middleware/logger"
      ],
      "powered-by": [
        "./dist/types/middleware/powered-by"
      ],
      "pretty-json": [
        "./dist/types/middleware/pretty-json"
      ],
      "secure-headers": [
        "./dist/types/middleware/secure-headers"
      ],
      "validator": [
        "./dist/types/validator/index.d.ts"
      ],
      "router/reg-exp-router": [
        "./dist/types/router/reg-exp-router/router.d.ts"
      ],
      "router/smart-router": [
        "./dist/types/router/smart-router/router.d.ts"
      ],
      "router/trie-router": [
        "./dist/types/router/trie-router/router.d.ts"
      ],
      "router/pattern-router": [
        "./dist/types/router/pattern-router/router.d.ts"
      ],
      "router/linear-router": [
        "./dist/types/router/linear-router/router.d.ts"
      ],
      "utils/jwt": [
        "./dist/types/utils/jwt/index.d.ts"
      ],
      "utils/*": [
        "./dist/types/utils/*"
      ],
      "client": [
        "./dist/types/client/index.d.ts"
      ],
      "adapter": [
        "./dist/types/helper/adapter/index.d.ts"
      ],
      "factory": [
        "./dist/types/helper/factory/index.d.ts"
      ],
      "cloudflare-workers": [
        "./dist/types/adapter/cloudflare-workers"
      ],
      "cloudflare-pages": [
        "./dist/types/adapter/cloudflare-pages"
      ],
      "deno": [
        "./dist/types/adapter/deno"
      ],
      "bun": [
        "./dist/types/adapter/bun"
      ],
      "nextjs": [
        "./dist/types/adapter/nextjs"
      ],
      "aws-lambda": [
        "./dist/types/adapter/aws-lambda"
      ],
      "vercel": [
        "./dist/types/adapter/vercel"
      ],
      "lambda-edge": [
        "./dist/types/adapter/lambda-edge"
      ],
      "testing": [
        "./dist/types/helper/testing"
      ]
    }
  },
  "author": "Yusuke Wada <yusuke@kamawada.com> (https://github.com/yusukebe)",
  "license": "MIT",
  "repository": {
    "type": "git",
    "url": "https://github.com/honojs/hono.git"
  },
  "publishConfig": {
    "registry": "https://registry.npmjs.org"
  },
  "homepage": "https://hono.dev",
  "keywords": [
    "hono",
    "web",
    "app",
    "http",
    "application",
    "framework",
    "router",
    "cloudflare",
    "workers",
    "fastly",
    "compute@edge",
    "deno",
    "bun",
    "lagon",
    "lambda",
    "nodejs"
  ],
  "devDependencies": {
    "@cloudflare/workers-types": "^4.20221111.1",
    "@hono/node-server": "^1.0.2",
    "@types/crypto-js": "^4.1.1",
    "@types/glob": "^8.0.0",
    "@types/jest": "^29.4.0",
    "@types/node": "^20.8.2",
    "@types/node-fetch": "^2.6.2",
    "@types/supertest": "^2.0.12",
    "@typescript-eslint/eslint-plugin": "^5.59.2",
    "@typescript-eslint/parser": "^5.59.2",
    "@vitest/coverage-v8": "^0.34.3",
    "arg": "^5.0.2",
    "crypto-js": "^4.1.1",
    "denoify": "^1.6.6",
    "esbuild": "^0.15.12",
    "eslint": "^8.39.0",
    "eslint-config-prettier": "^8.8.0",
    "eslint-define-config": "^1.20.0",
    "eslint-import-resolver-typescript": "^3.5.5",
    "eslint-plugin-eslint-comments": "^3.2.0",
    "eslint-plugin-flowtype": "^8.0.3",
    "eslint-plugin-import": "^2.27.5",
    "eslint-plugin-node": "^11.1.0",
    "form-data": "^4.0.0",
    "jest": "^29.6.4",
    "jest-preset-fastly-js-compute": "^1.3.0",
    "msw": "^1.0.0",
    "node-fetch": "2",
    "np": "^7.7.0",
    "prettier": "^2.6.2",
    "publint": "^0.1.8",
    "rimraf": "^3.0.2",
    "start-server-and-test": "^1.15.2",
    "supertest": "^6.3.3",
    "ts-jest": "^29.1.1",
    "tsx": "^3.11.0",
    "typescript": "^4.8.3",
    "vitest": "^0.34.3",
    "wrangler": "^2.12.0",
    "zod": "^3.20.2"
  },
  "engines": {
    "node": ">=16.0.0"
  },
  "dependencies": {}
}<|MERGE_RESOLUTION|>--- conflicted
+++ resolved
@@ -1,10 +1,6 @@
 {
   "name": "hono",
-<<<<<<< HEAD
   "version": "3.8.0-rc.2",
-=======
-  "version": "3.7.6",
->>>>>>> b6c0e45d
   "description": "Ultrafast web framework for the Edges",
   "main": "dist/cjs/index.js",
   "type": "module",
