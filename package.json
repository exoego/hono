{
  "name": "hono",
<<<<<<< HEAD
  "version": "4.0.0-rc.0",
=======
  "version": "3.12.2",
>>>>>>> 1489e1dc
  "description": "Ultrafast web framework for the Edges",
  "main": "dist/cjs/index.js",
  "type": "module",
  "module": "dist/index.js",
  "types": "dist/types/index.d.ts",
  "files": [
    "dist"
  ],
  "scripts": {
    "test": "tsc --noEmit && vitest --run",
    "test:deno": "env NAME=Deno deno test --allow-read --allow-env runtime_tests/deno && deno test --no-lock -c runtime_tests/deno-jsx/deno.precompile.json runtime_tests/deno-jsx && deno test --no-lock -c runtime_tests/deno-jsx/deno.react-jsx.json runtime_tests/deno-jsx",
    "test:bun": "env NAME=Bun bun test --jsx-import-source ../../src/jsx runtime_tests/bun/index.test.tsx",
    "test:fastly": "vitest --run --config ./runtime_tests/fastly/vitest.config.ts",
    "test:lagon": "start-server-and-test \"lagon dev runtime_tests/lagon/index.ts -e runtime_tests/lagon/.env.lagon\" http://127.0.0.1:1234 \"yarn vitest --run runtime_tests/lagon/index.test.ts --config runtime_tests/lagon/vitest.config.ts\"",
    "test:node": "env NAME=Node vitest --run --config ./runtime_tests/node/vitest.config.ts",
    "test:wrangler": "vitest --run --config ./runtime_tests/wrangler/vitest.config.ts",
    "test:lambda": "env NAME=Node vitest --run --config ./runtime_tests/lambda/vitest.config.ts",
    "test:lambda-edge": "env NAME=Node vitest --run --config ./runtime_tests/lambda-edge/vitest.config.ts",
    "test:all": "yarn test && yarn test:deno && yarn test:bun && yarn test:fastly && yarn test:lagon && yarn test:node && yarn test:wrangler && yarn test:lambda && yarn test:lambda-edge",
    "lint": "eslint --ext js,ts src runtime_tests",
    "lint:fix": "eslint --ext js,ts src runtime_tests --fix",
    "format": "prettier --check 'src/**/*.{js,ts}' 'runtime_tests/**/*.{js,ts}'",
    "format:fix": "prettier --write 'src/**/*.{js,ts}' 'runtime_tests/**/*.{js,ts}'",
    "denoify": "rimraf deno_dist && denoify && rimraf 'deno_dist/**/*.test.{ts,tsx}'",
    "copy:package.cjs.json": "cp ./package.cjs.json ./dist/cjs/package.json && cp ./package.cjs.json ./dist/types/package.json ",
    "build": "rimraf dist && tsx ./build.ts && yarn copy:package.cjs.json",
    "postbuild": "publint",
    "watch": "rimraf dist && tsx ./build.ts --watch && yarn copy:package.cjs.json",
    "coverage": "vitest --run --coverage",
    "prerelease": "yarn denoify && yarn test:deno && yarn build",
    "release": "np"
  },
  "exports": {
    ".": {
      "types": "./dist/types/index.d.ts",
      "import": "./dist/index.js",
      "require": "./dist/cjs/index.js"
    },
    "./types": {
      "types": "./dist/types/types.d.ts",
      "import": "./dist/types.js",
      "require": "./dist/cjs/types.js"
    },
    "./hono-base": {
      "types": "./dist/types/hono-base.d.ts",
      "import": "./dist/hono-base.js",
      "require": "./dist/cjs/hono-base.js"
    },
    "./tiny": {
      "types": "./dist/types/preset/tiny.d.ts",
      "import": "./dist/preset/tiny.js",
      "require": "./dist/cjs/preset/tiny.js"
    },
    "./quick": {
      "types": "./dist/types/preset/quick.d.ts",
      "import": "./dist/preset/quick.js",
      "require": "./dist/cjs/preset/quick.js"
    },
    "./http-exception": {
      "types": "./dist/types/http-exception.d.ts",
      "import": "./dist/http-exception.js",
      "require": "./dist/cjs/http-exception.js"
    },
    "./basic-auth": {
      "types": "./dist/types/middleware/basic-auth/index.d.ts",
      "import": "./dist/middleware/basic-auth/index.js",
      "require": "./dist/cjs/middleware/basic-auth/index.js"
    },
    "./bearer-auth": {
      "types": "./dist/types/middleware/bearer-auth/index.d.ts",
      "import": "./dist/middleware/bearer-auth/index.js",
      "require": "./dist/cjs/middleware/bearer-auth/index.js"
    },
    "./cache": {
      "types": "./dist/types/middleware/cache/index.d.ts",
      "import": "./dist/middleware/cache/index.js",
      "require": "./dist/cjs/middleware/cache/index.js"
    },
    "./cookie": {
      "types": "./dist/types/helper/cookie/index.d.ts",
      "import": "./dist/helper/cookie/index.js",
      "require": "./dist/cjs/helper/cookie/index.js"
    },
    "./compress": {
      "types": "./dist/types/middleware/compress/index.d.ts",
      "import": "./dist/middleware/compress/index.js",
      "require": "./dist/cjs/middleware/compress/index.js"
    },
    "./cors": {
      "types": "./dist/types/middleware/cors/index.d.ts",
      "import": "./dist/middleware/cors/index.js",
      "require": "./dist/cjs/middleware/cors/index.js"
    },
    "./csrf": {
      "types": "./dist/types/middleware/csrf/index.d.ts",
      "import": "./dist/middleware/csrf/index.js",
      "require": "./dist/cjs/middleware/csrf/index.js"
    },
    "./etag": {
      "types": "./dist/types/middleware/etag/index.d.ts",
      "import": "./dist/middleware/etag/index.js",
      "require": "./dist/cjs/middleware/etag/index.js"
    },
    "./html": {
      "types": "./dist/types/helper/html/index.d.ts",
      "import": "./dist/helper/html/index.js",
      "require": "./dist/cjs/helper/html/index.js"
    },
    "./css": {
      "types": "./dist/types/helper/css/index.d.ts",
      "import": "./dist/helper/css/index.js",
      "require": "./dist/cjs/helper/css/index.js"
    },
    "./jsx": {
      "types": "./dist/types/jsx/index.d.ts",
      "import": "./dist/jsx/index.js",
      "require": "./dist/cjs/jsx/index.js"
    },
    "./jsx/jsx-dev-runtime": {
      "types": "./dist/types/jsx/jsx-dev-runtime.d.ts",
      "import": "./dist/jsx/jsx-dev-runtime.js",
      "require": "./dist/cjs/jsx/jsx-dev-runtime.js"
    },
    "./jsx/jsx-runtime": {
      "types": "./dist/types/jsx/jsx-runtime.d.ts",
      "import": "./dist/jsx/jsx-runtime.js",
      "require": "./dist/cjs/jsx/jsx-runtime.js"
    },
    "./jsx/streaming": {
      "types": "./dist/types/jsx/streaming.d.ts",
      "import": "./dist/jsx/streaming.js",
      "require": "./dist/cjs/jsx/streaming.js"
    },
    "./jsx-renderer": {
      "types": "./dist/types/middleware/jsx-renderer/index.d.ts",
      "import": "./dist/middleware/jsx-renderer/index.js",
      "require": "./dist/cjs/middleware/jsx-renderer/index.js"
    },
    "./jsx/hooks": {
      "types": "./dist/types/jsx/hooks/index.d.ts",
      "import": "./dist/jsx/hooks/index.js",
      "require": "./dist/cjs/jsx/hooks/index.js"
    },
    "./jsx/dom": {
      "types": "./dist/types/jsx/dom/index.d.ts",
      "import": "./dist/jsx/dom/index.js",
      "require": "./dist/cjs/jsx/dom/index.js"
    },
    "./jwt": {
      "types": "./dist/types/middleware/jwt/index.d.ts",
      "import": "./dist/middleware/jwt/index.js",
      "require": "./dist/cjs/middleware/jwt/index.js"
    },
    "./timing": {
      "types": "./dist/types/middleware/timing/index.d.ts",
      "import": "./dist/middleware/timing/index.js",
      "require": "./dist/cjs/middleware/timing/index.js"
    },
    "./logger": {
      "types": "./dist/types/middleware/logger/index.d.ts",
      "import": "./dist/middleware/logger/index.js",
      "require": "./dist/cjs/middleware/logger/index.js"
    },
    "./powered-by": {
      "types": "./dist/types/middleware/powered-by/index.d.ts",
      "import": "./dist/middleware/powered-by/index.js",
      "require": "./dist/cjs/middleware/powered-by/index.js"
    },
    "./pretty-json": {
      "types": "./dist/types/middleware/pretty-json/index.d.ts",
      "import": "./dist/middleware/pretty-json/index.js",
      "require": "./dist/cjs/middleware/pretty-json/index.js"
    },
    "./secure-headers": {
      "types": "./dist/types/middleware/secure-headers/index.d.ts",
      "import": "./dist/middleware/secure-headers/index.js",
      "require": "./dist/cjs/middleware/secure-headers/index.js"
    },
    "./streaming": {
      "types": "./dist/types/helper/streaming/index.d.ts",
      "import": "./dist/helper/streaming/index.js",
      "require": "./dist/cjs/helper/streaming/index.js"
    },
    "./validator": {
      "types": "./dist/types/validator/index.d.ts",
      "import": "./dist/validator/index.js",
      "require": "./dist/cjs/validator/index.js"
    },
    "./router": {
      "types": "./dist/types/router.d.ts",
      "import": "./dist/router.js",
      "require": "./dist/cjs/router.js"
    },
    "./router/reg-exp-router": {
      "types": "./dist/types/router/reg-exp-router/index.d.ts",
      "import": "./dist/router/reg-exp-router/index.js",
      "require": "./dist/cjs/router/reg-exp-router/index.js"
    },
    "./router/smart-router": {
      "types": "./dist/types/router/smart-router/index.d.ts",
      "import": "./dist/router/smart-router/index.js",
      "require": "./dist/cjs/router/smart-router/index.js"
    },
    "./router/trie-router": {
      "types": "./dist/types/router/trie-router/index.d.ts",
      "import": "./dist/router/trie-router/index.js",
      "require": "./dist/cjs/router/trie-router/index.js"
    },
    "./router/pattern-router": {
      "types": "./dist/types/router/pattern-router/index.d.ts",
      "import": "./dist/router/pattern-router/index.js",
      "require": "./dist/cjs/router/pattern-router/index.js"
    },
    "./router/linear-router": {
      "types": "./dist/types/router/linear-router/index.d.ts",
      "import": "./dist/router/linear-router/index.js",
      "require": "./dist/cjs/router/linear-router/index.js"
    },
    "./utils/jwt": {
      "types": "./dist/types/utils/jwt/index.d.ts",
      "import": "./dist/utils/jwt/index.js",
      "require": "./dist/cjs/utils/jwt/index.js"
    },
    "./utils/*": {
      "types": "./dist/types/utils/*.d.ts",
      "import": "./dist/utils/*.js",
      "require": "./dist/cjs/utils/*.js"
    },
    "./client": {
      "types": "./dist/types/client/index.d.ts",
      "import": "./dist/client/index.js",
      "require": "./dist/cjs/client/index.js"
    },
    "./adapter": {
      "types": "./dist/types/helper/adapter/index.d.ts",
      "import": "./dist/helper/adapter/index.js",
      "require": "./dist/cjs/helper/adapter/index.js"
    },
    "./factory": {
      "types": "./dist/types/helper/factory/index.d.ts",
      "import": "./dist/helper/factory/index.js",
      "require": "./dist/cjs/helper/factory/index.js"
    },
    "./cloudflare-workers": {
      "types": "./dist/types/adapter/cloudflare-workers/index.d.ts",
      "import": "./dist/adapter/cloudflare-workers/index.js",
      "require": "./dist/cjs/adapter/cloudflare-workers/index.js"
    },
    "./cloudflare-pages": {
      "types": "./dist/types/adapter/cloudflare-pages/index.d.ts",
      "import": "./dist/adapter/cloudflare-pages/index.js",
      "require": "./dist/cjs/adapter/cloudflare-pages/index.js"
    },
    "./deno": {
      "types": "./dist/types/adapter/deno/index.d.ts",
      "import": "./dist/adapter/deno/index.js",
      "require": "./dist/cjs/adapter/deno/index.js"
    },
    "./bun": {
      "types": "./dist/types/adapter/bun/index.d.ts",
      "import": "./dist/adapter/bun/index.js",
      "require": "./dist/cjs/adapter/bun/index.js"
    },
    "./aws-lambda": {
      "types": "./dist/types/adapter/aws-lambda/index.d.ts",
      "import": "./dist/adapter/aws-lambda/index.js",
      "require": "./dist/cjs/adapter/aws-lambda/index.js"
    },
    "./vercel": {
      "types": "./dist/types/adapter/vercel/index.d.ts",
      "import": "./dist/adapter/vercel/index.js",
      "require": "./dist/cjs/adapter/vercel/index.js"
    },
    "./netlify": {
      "types": "./dist/types/adapter/netlify/index.d.ts",
      "import": "./dist/adapter/netlify/index.js",
      "require": "./dist/cjs/adapter/netlify/index.js"
    },
    "./lambda-edge": {
      "types": "./dist/types/adapter/lambda-edge/index.d.ts",
      "import": "./dist/adapter/lambda-edge/index.js",
      "require": "./dist/cjs/adapter/lambda-edge/index.js"
    },
    "./testing": {
      "types": "./dist/types/helper/testing/index.d.ts",
      "import": "./dist/helper/testing/index.js",
      "require": "./dist/cjs/helper/testing/index.js"
    },
    "./dev": {
      "types": "./dist/types/helper/dev/index.d.ts",
      "import": "./dist/helper/dev/index.js",
      "require": "./dist/cjs/helper/dev/index.js"
    }
  },
  "typesVersions": {
    "*": {
      "types": [
        "./dist/types/types"
      ],
      "hono-base": [
        "./dist/types/hono-base"
      ],
      "tiny": [
        "./dist/types/preset/tiny"
      ],
      "quick": [
        "./dist/types/preset/quick"
      ],
      "http-exception": [
        "./dist/types/http-exception"
      ],
      "basic-auth": [
        "./dist/types/middleware/basic-auth"
      ],
      "bearer-auth": [
        "./dist/types/middleware/bearer-auth"
      ],
      "cache": [
        "./dist/types/middleware/cache"
      ],
      "cookie": [
        "./dist/types/helper/cookie"
      ],
      "compress": [
        "./dist/types/middleware/compress"
      ],
      "cors": [
        "./dist/types/middleware/cors"
      ],
      "csrf": [
        "./dist/types/middleware/csrf"
      ],
      "etag": [
        "./dist/types/middleware/etag"
      ],
      "html": [
        "./dist/types/helper/html"
      ],
      "css": [
        "./dist/types/helper/css"
      ],
      "jsx": [
        "./dist/types/jsx"
      ],
      "jsx/jsx-runtime": [
        "./dist/types/jsx/jsx-runtime.d.ts"
      ],
      "jsx/jsx-dev-runtime": [
        "./dist/types/jsx/jsx-dev-runtime.d.ts"
      ],
      "jsx/streaming": [
        "./dist/types/jsx/streaming.d.ts"
      ],
      "jsx-renderer": [
        "./dist/types/middleware/jsx-renderer"
      ],
      "jsx/hooks": [
        "./dist/types/jsx/hooks"
      ],
      "jsx/dom": [
        "./dist/types/jsx/dom"
      ],
      "jwt": [
        "./dist/types/middleware/jwt"
      ],
      "timing": [
        "./dist/types/middleware/timing"
      ],
      "logger": [
        "./dist/types/middleware/logger"
      ],
      "powered-by": [
        "./dist/types/middleware/powered-by"
      ],
      "pretty-json": [
        "./dist/types/middleware/pretty-json"
      ],
      "streaming": [
        "./dist/types/helper/streaming"
      ],
      "secure-headers": [
        "./dist/types/middleware/secure-headers"
      ],
      "validator": [
        "./dist/types/validator/index.d.ts"
      ],
      "router": [
        "./dist/types/router.d.ts"
      ],
      "router/reg-exp-router": [
        "./dist/types/router/reg-exp-router/router.d.ts"
      ],
      "router/smart-router": [
        "./dist/types/router/smart-router/router.d.ts"
      ],
      "router/trie-router": [
        "./dist/types/router/trie-router/router.d.ts"
      ],
      "router/pattern-router": [
        "./dist/types/router/pattern-router/router.d.ts"
      ],
      "router/linear-router": [
        "./dist/types/router/linear-router/router.d.ts"
      ],
      "utils/jwt": [
        "./dist/types/utils/jwt/index.d.ts"
      ],
      "utils/*": [
        "./dist/types/utils/*"
      ],
      "client": [
        "./dist/types/client/index.d.ts"
      ],
      "adapter": [
        "./dist/types/helper/adapter/index.d.ts"
      ],
      "factory": [
        "./dist/types/helper/factory/index.d.ts"
      ],
      "cloudflare-workers": [
        "./dist/types/adapter/cloudflare-workers"
      ],
      "cloudflare-pages": [
        "./dist/types/adapter/cloudflare-pages"
      ],
      "deno": [
        "./dist/types/adapter/deno"
      ],
      "bun": [
        "./dist/types/adapter/bun"
      ],
      "nextjs": [
        "./dist/types/adapter/nextjs"
      ],
      "aws-lambda": [
        "./dist/types/adapter/aws-lambda"
      ],
      "vercel": [
        "./dist/types/adapter/vercel"
      ],
      "lambda-edge": [
        "./dist/types/adapter/lambda-edge"
      ],
      "testing": [
        "./dist/types/helper/testing"
      ],
      "dev": [
        "./dist/types/helper/dev"
      ]
    }
  },
  "author": "Yusuke Wada <yusuke@kamawada.com> (https://github.com/yusukebe)",
  "license": "MIT",
  "repository": {
    "type": "git",
    "url": "https://github.com/honojs/hono.git"
  },
  "publishConfig": {
    "registry": "https://registry.npmjs.org"
  },
  "homepage": "https://hono.dev",
  "keywords": [
    "hono",
    "web",
    "app",
    "http",
    "application",
    "framework",
    "router",
    "cloudflare",
    "workers",
    "fastly",
    "compute@edge",
    "deno",
    "bun",
    "lagon",
    "lambda",
    "nodejs"
  ],
  "devDependencies": {
    "@cloudflare/workers-types": "^4.20231121.0",
    "@hono/eslint-config": "^0.0.3",
    "@hono/node-server": "^1.3.3",
    "@types/crypto-js": "^4.1.1",
    "@types/glob": "^8.0.0",
    "@types/jsdom": "^21.1.4",
    "@types/node": "^20.8.2",
    "@types/node-fetch": "^2.6.2",
    "@types/supertest": "^2.0.12",
    "@vitest/coverage-v8": "^1.1.0",
    "arg": "^5.0.2",
    "crypto-js": "^4.1.1",
    "denoify": "^1.6.6",
    "esbuild": "^0.15.12",
    "eslint": "^8.55.0",
    "form-data": "^4.0.0",
    "jsdom": "^22.1.0",
    "msw": "^1.0.0",
    "node-fetch": "2",
    "np": "^7.7.0",
    "prettier": "^2.6.2",
    "publint": "^0.1.8",
    "rimraf": "^3.0.2",
    "start-server-and-test": "^1.15.2",
    "supertest": "^6.3.3",
    "tsx": "^3.11.0",
    "typescript": "^5.3.3",
    "vite-plugin-fastly-js-compute": "^0.4.2",
    "vitest": "^1.1.0",
    "wrangler": "3.17.1",
    "zod": "^3.20.2"
  },
  "engines": {
    "node": ">=16.0.0"
  }
}<|MERGE_RESOLUTION|>--- conflicted
+++ resolved
@@ -1,10 +1,6 @@
 {
   "name": "hono",
-<<<<<<< HEAD
   "version": "4.0.0-rc.0",
-=======
-  "version": "3.12.2",
->>>>>>> 1489e1dc
   "description": "Ultrafast web framework for the Edges",
   "main": "dist/cjs/index.js",
   "type": "module",
