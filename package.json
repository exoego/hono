{
  "name": "hono",
<<<<<<< HEAD
  "version": "4.1.0-rc.1",
=======
  "version": "4.0.10",
>>>>>>> 4ca5f60d
  "description": "Ultrafast web framework for the Edges",
  "main": "dist/cjs/index.js",
  "type": "module",
  "module": "dist/index.js",
  "types": "dist/types/index.d.ts",
  "files": [
    "dist"
  ],
  "scripts": {
    "test": "tsc --noEmit && vitest --run && vitest -c .vitest.config/jsx-runtime-default.ts --run && vitest -c .vitest.config/jsx-runtime-dom.ts --run",
    "test:watch": "vitest --watch",
    "test:deno": "deno test --allow-read --allow-env --allow-write -c runtime_tests/deno/deno.json runtime_tests/deno && deno test --no-lock -c runtime_tests/deno-jsx/deno.precompile.json runtime_tests/deno-jsx && deno test --no-lock -c runtime_tests/deno-jsx/deno.react-jsx.json runtime_tests/deno-jsx",
    "test:bun": "bun test --jsx-import-source ../../src/jsx runtime_tests/bun/index.test.tsx",
    "test:fastly": "vitest --run --config ./runtime_tests/fastly/vitest.config.ts",
    "test:node": "vitest --run --config ./runtime_tests/node/vitest.config.ts",
    "test:wrangler": "vitest --run --config ./runtime_tests/wrangler/vitest.config.ts",
    "test:lambda": "vitest --run --config ./runtime_tests/lambda/vitest.config.ts",
    "test:lambda-edge": "vitest --run --config ./runtime_tests/lambda-edge/vitest.config.ts",
    "test:all": "bun run test && bun test:deno && bun test:bun && bun test:fastly && bun test:node && bun test:wrangler && bun test:lambda && bun test:lambda-edge",
    "lint": "eslint --ext js,ts,tsx src runtime_tests",
    "lint:fix": "eslint --ext js,ts,tsx src runtime_tests --fix",
    "format": "prettier --check \"src/**/*.{js,ts,tsx}\" \"runtime_tests/**/*.{js,ts,tsx}\"",
    "format:fix": "prettier --write \"src/**/*.{js,ts,tsx}\" \"runtime_tests/**/*.{js,ts,tsx}\"",
    "denoify": "rimraf deno_dist && denoify && rimraf \"deno_dist/**/*.test.{ts,tsx}\"",
    "copy:package.cjs.json": "cp ./package.cjs.json ./dist/cjs/package.json && cp ./package.cjs.json ./dist/types/package.json ",
    "build": "rimraf dist && tsx ./build.ts && bun run copy:package.cjs.json",
    "postbuild": "publint",
    "watch": "rimraf dist && tsx ./build.ts --watch && bun run copy:package.cjs.json",
    "coverage": "vitest --run --coverage",
    "prerelease": "bun denoify && bun test:deno && bun run build",
    "release": "np"
  },
  "exports": {
    ".": {
      "types": "./dist/types/index.d.ts",
      "import": "./dist/index.js",
      "require": "./dist/cjs/index.js"
    },
    "./types": {
      "types": "./dist/types/types.d.ts",
      "import": "./dist/types.js",
      "require": "./dist/cjs/types.js"
    },
    "./hono-base": {
      "types": "./dist/types/hono-base.d.ts",
      "import": "./dist/hono-base.js",
      "require": "./dist/cjs/hono-base.js"
    },
    "./tiny": {
      "types": "./dist/types/preset/tiny.d.ts",
      "import": "./dist/preset/tiny.js",
      "require": "./dist/cjs/preset/tiny.js"
    },
    "./quick": {
      "types": "./dist/types/preset/quick.d.ts",
      "import": "./dist/preset/quick.js",
      "require": "./dist/cjs/preset/quick.js"
    },
    "./http-exception": {
      "types": "./dist/types/http-exception.d.ts",
      "import": "./dist/http-exception.js",
      "require": "./dist/cjs/http-exception.js"
    },
    "./basic-auth": {
      "types": "./dist/types/middleware/basic-auth/index.d.ts",
      "import": "./dist/middleware/basic-auth/index.js",
      "require": "./dist/cjs/middleware/basic-auth/index.js"
    },
    "./bearer-auth": {
      "types": "./dist/types/middleware/bearer-auth/index.d.ts",
      "import": "./dist/middleware/bearer-auth/index.js",
      "require": "./dist/cjs/middleware/bearer-auth/index.js"
    },
    "./body-limit": {
      "types": "./dist/types/middleware/body-limit/index.d.ts",
      "import": "./dist/middleware/body-limit/index.js",
      "require": "./dist/cjs/middleware/body-limit/index.js"
    },
    "./cache": {
      "types": "./dist/types/middleware/cache/index.d.ts",
      "import": "./dist/middleware/cache/index.js",
      "require": "./dist/cjs/middleware/cache/index.js"
    },
    "./cookie": {
      "types": "./dist/types/helper/cookie/index.d.ts",
      "import": "./dist/helper/cookie/index.js",
      "require": "./dist/cjs/helper/cookie/index.js"
    },
    "./accepts": {
      "types": "./dist/types/helper/accepts/index.d.ts",
      "import": "./dist/helper/accepts/index.js",
      "require": "./dist/cjs/helper/accepts/index.js"
    },
    "./compress": {
      "types": "./dist/types/middleware/compress/index.d.ts",
      "import": "./dist/middleware/compress/index.js",
      "require": "./dist/cjs/middleware/compress/index.js"
    },
    "./cors": {
      "types": "./dist/types/middleware/cors/index.d.ts",
      "import": "./dist/middleware/cors/index.js",
      "require": "./dist/cjs/middleware/cors/index.js"
    },
    "./csrf": {
      "types": "./dist/types/middleware/csrf/index.d.ts",
      "import": "./dist/middleware/csrf/index.js",
      "require": "./dist/cjs/middleware/csrf/index.js"
    },
    "./etag": {
      "types": "./dist/types/middleware/etag/index.d.ts",
      "import": "./dist/middleware/etag/index.js",
      "require": "./dist/cjs/middleware/etag/index.js"
    },
    "./html": {
      "types": "./dist/types/helper/html/index.d.ts",
      "import": "./dist/helper/html/index.js",
      "require": "./dist/cjs/helper/html/index.js"
    },
    "./css": {
      "types": "./dist/types/helper/css/index.d.ts",
      "import": "./dist/helper/css/index.js",
      "require": "./dist/cjs/helper/css/index.js"
    },
    "./jsx": {
      "types": "./dist/types/jsx/index.d.ts",
      "import": "./dist/jsx/index.js",
      "require": "./dist/cjs/jsx/index.js"
    },
    "./jsx/jsx-dev-runtime": {
      "types": "./dist/types/jsx/jsx-dev-runtime.d.ts",
      "import": "./dist/jsx/jsx-dev-runtime.js",
      "require": "./dist/cjs/jsx/jsx-dev-runtime.js"
    },
    "./jsx/jsx-runtime": {
      "types": "./dist/types/jsx/jsx-runtime.d.ts",
      "import": "./dist/jsx/jsx-runtime.js",
      "require": "./dist/cjs/jsx/jsx-runtime.js"
    },
    "./jsx/streaming": {
      "types": "./dist/types/jsx/streaming.d.ts",
      "import": "./dist/jsx/streaming.js",
      "require": "./dist/cjs/jsx/streaming.js"
    },
    "./jsx-renderer": {
      "types": "./dist/types/middleware/jsx-renderer/index.d.ts",
      "import": "./dist/middleware/jsx-renderer/index.js",
      "require": "./dist/cjs/middleware/jsx-renderer/index.js"
    },
    "./jsx/dom": {
      "types": "./dist/types/jsx/dom/index.d.ts",
      "import": "./dist/jsx/dom/index.js",
      "require": "./dist/cjs/jsx/dom/index.js"
    },
    "./jsx/dom/jsx-dev-runtime": {
      "types": "./dist/types/jsx/dom/jsx-dev-runtime.d.ts",
      "import": "./dist/jsx/dom/jsx-dev-runtime.js",
      "require": "./dist/cjs/jsx/dom/jsx-dev-runtime.js"
    },
    "./jsx/dom/jsx-runtime": {
      "types": "./dist/types/jsx/dom/jsx-runtime.d.ts",
      "import": "./dist/jsx/dom/jsx-runtime.js",
      "require": "./dist/cjs/jsx/dom/jsx-runtime.js"
    },
    "./jsx/dom/css": {
      "types": "./dist/types/jsx/dom/css.d.ts",
      "import": "./dist/jsx/dom/css.js",
      "require": "./dist/cjs/jsx/dom/css.js"
    },
    "./jwt": {
      "types": "./dist/types/middleware/jwt/index.d.ts",
      "import": "./dist/middleware/jwt/index.js",
      "require": "./dist/cjs/middleware/jwt/index.js"
    },
    "./timing": {
      "types": "./dist/types/middleware/timing/index.d.ts",
      "import": "./dist/middleware/timing/index.js",
      "require": "./dist/cjs/middleware/timing/index.js"
    },
    "./logger": {
      "types": "./dist/types/middleware/logger/index.d.ts",
      "import": "./dist/middleware/logger/index.js",
      "require": "./dist/cjs/middleware/logger/index.js"
    },
    "./powered-by": {
      "types": "./dist/types/middleware/powered-by/index.d.ts",
      "import": "./dist/middleware/powered-by/index.js",
      "require": "./dist/cjs/middleware/powered-by/index.js"
    },
    "./pretty-json": {
      "types": "./dist/types/middleware/pretty-json/index.d.ts",
      "import": "./dist/middleware/pretty-json/index.js",
      "require": "./dist/cjs/middleware/pretty-json/index.js"
    },
    "./secure-headers": {
      "types": "./dist/types/middleware/secure-headers/index.d.ts",
      "import": "./dist/middleware/secure-headers/index.js",
      "require": "./dist/cjs/middleware/secure-headers/index.js"
    },
    "./ssg": {
      "types": "./dist/types/helper/ssg/index.d.ts",
      "import": "./dist/helper/ssg/index.js",
      "require": "./dist/cjs/helper/ssg/index.js"
    },
    "./streaming": {
      "types": "./dist/types/helper/streaming/index.d.ts",
      "import": "./dist/helper/streaming/index.js",
      "require": "./dist/cjs/helper/streaming/index.js"
    },
    "./validator": {
      "types": "./dist/types/validator/index.d.ts",
      "import": "./dist/validator/index.js",
      "require": "./dist/cjs/validator/index.js"
    },
    "./router": {
      "types": "./dist/types/router.d.ts",
      "import": "./dist/router.js",
      "require": "./dist/cjs/router.js"
    },
    "./router/reg-exp-router": {
      "types": "./dist/types/router/reg-exp-router/index.d.ts",
      "import": "./dist/router/reg-exp-router/index.js",
      "require": "./dist/cjs/router/reg-exp-router/index.js"
    },
    "./router/smart-router": {
      "types": "./dist/types/router/smart-router/index.d.ts",
      "import": "./dist/router/smart-router/index.js",
      "require": "./dist/cjs/router/smart-router/index.js"
    },
    "./router/trie-router": {
      "types": "./dist/types/router/trie-router/index.d.ts",
      "import": "./dist/router/trie-router/index.js",
      "require": "./dist/cjs/router/trie-router/index.js"
    },
    "./router/pattern-router": {
      "types": "./dist/types/router/pattern-router/index.d.ts",
      "import": "./dist/router/pattern-router/index.js",
      "require": "./dist/cjs/router/pattern-router/index.js"
    },
    "./router/linear-router": {
      "types": "./dist/types/router/linear-router/index.d.ts",
      "import": "./dist/router/linear-router/index.js",
      "require": "./dist/cjs/router/linear-router/index.js"
    },
    "./utils/jwt": {
      "types": "./dist/types/utils/jwt/index.d.ts",
      "import": "./dist/utils/jwt/index.js",
      "require": "./dist/cjs/utils/jwt/index.js"
    },
    "./utils/*": {
      "types": "./dist/types/utils/*.d.ts",
      "import": "./dist/utils/*.js",
      "require": "./dist/cjs/utils/*.js"
    },
    "./client": {
      "types": "./dist/types/client/index.d.ts",
      "import": "./dist/client/index.js",
      "require": "./dist/cjs/client/index.js"
    },
    "./adapter": {
      "types": "./dist/types/helper/adapter/index.d.ts",
      "import": "./dist/helper/adapter/index.js",
      "require": "./dist/cjs/helper/adapter/index.js"
    },
    "./factory": {
      "types": "./dist/types/helper/factory/index.d.ts",
      "import": "./dist/helper/factory/index.js",
      "require": "./dist/cjs/helper/factory/index.js"
    },
    "./cloudflare-workers": {
      "types": "./dist/types/adapter/cloudflare-workers/index.d.ts",
      "import": "./dist/adapter/cloudflare-workers/index.js",
      "require": "./dist/cjs/adapter/cloudflare-workers/index.js"
    },
    "./cloudflare-pages": {
      "types": "./dist/types/adapter/cloudflare-pages/index.d.ts",
      "import": "./dist/adapter/cloudflare-pages/index.js",
      "require": "./dist/cjs/adapter/cloudflare-pages/index.js"
    },
    "./deno": {
      "types": "./dist/types/adapter/deno/index.d.ts",
      "import": "./dist/adapter/deno/index.js",
      "require": "./dist/cjs/adapter/deno/index.js"
    },
    "./bun": {
      "types": "./dist/types/adapter/bun/index.d.ts",
      "import": "./dist/adapter/bun/index.js",
      "require": "./dist/cjs/adapter/bun/index.js"
    },
    "./aws-lambda": {
      "types": "./dist/types/adapter/aws-lambda/index.d.ts",
      "import": "./dist/adapter/aws-lambda/index.js",
      "require": "./dist/cjs/adapter/aws-lambda/index.js"
    },
    "./vercel": {
      "types": "./dist/types/adapter/vercel/index.d.ts",
      "import": "./dist/adapter/vercel/index.js",
      "require": "./dist/cjs/adapter/vercel/index.js"
    },
    "./netlify": {
      "types": "./dist/types/adapter/netlify/index.d.ts",
      "import": "./dist/adapter/netlify/index.js",
      "require": "./dist/cjs/adapter/netlify/index.js"
    },
    "./lambda-edge": {
      "types": "./dist/types/adapter/lambda-edge/index.d.ts",
      "import": "./dist/adapter/lambda-edge/index.js",
      "require": "./dist/cjs/adapter/lambda-edge/index.js"
    },
    "./testing": {
      "types": "./dist/types/helper/testing/index.d.ts",
      "import": "./dist/helper/testing/index.js",
      "require": "./dist/cjs/helper/testing/index.js"
    },
    "./dev": {
      "types": "./dist/types/helper/dev/index.d.ts",
      "import": "./dist/helper/dev/index.js",
      "require": "./dist/cjs/helper/dev/index.js"
    },
    "./ws": {
      "types": "./dist/types/helper/websocket/index.d.ts",
      "import": "./dist/helper/websocket/index.js",
      "require": "./dist/cjs/helper/websocket/index.js"
    }
  },
  "typesVersions": {
    "*": {
      "types": [
        "./dist/types/types"
      ],
      "hono-base": [
        "./dist/types/hono-base"
      ],
      "tiny": [
        "./dist/types/preset/tiny"
      ],
      "quick": [
        "./dist/types/preset/quick"
      ],
      "http-exception": [
        "./dist/types/http-exception"
      ],
      "basic-auth": [
        "./dist/types/middleware/basic-auth"
      ],
      "bearer-auth": [
        "./dist/types/middleware/bearer-auth"
      ],
      "body-limit": [
        "./dist/types/middleware/body-limit"
      ],
      "cache": [
        "./dist/types/middleware/cache"
      ],
      "cookie": [
        "./dist/types/helper/cookie"
      ],
      "accepts": [
        "./dist/types/helper/accepts"
      ],
      "compress": [
        "./dist/types/middleware/compress"
      ],
      "cors": [
        "./dist/types/middleware/cors"
      ],
      "csrf": [
        "./dist/types/middleware/csrf"
      ],
      "etag": [
        "./dist/types/middleware/etag"
      ],
      "html": [
        "./dist/types/helper/html"
      ],
      "css": [
        "./dist/types/helper/css"
      ],
      "jsx": [
        "./dist/types/jsx"
      ],
      "jsx/jsx-runtime": [
        "./dist/types/jsx/jsx-runtime.d.ts"
      ],
      "jsx/jsx-dev-runtime": [
        "./dist/types/jsx/jsx-dev-runtime.d.ts"
      ],
      "jsx/streaming": [
        "./dist/types/jsx/streaming.d.ts"
      ],
      "jsx-renderer": [
        "./dist/types/middleware/jsx-renderer"
      ],
      "jsx/dom": [
        "./dist/types/jsx/dom"
      ],
      "jsx/dom/css": [
        "./dist/types/jsx/dom/css.d.ts"
      ],
      "jwt": [
        "./dist/types/middleware/jwt"
      ],
      "timing": [
        "./dist/types/middleware/timing"
      ],
      "logger": [
        "./dist/types/middleware/logger"
      ],
      "powered-by": [
        "./dist/types/middleware/powered-by"
      ],
      "pretty-json": [
        "./dist/types/middleware/pretty-json"
      ],
      "streaming": [
        "./dist/types/helper/streaming"
      ],
      "ssg": [
        "./dist/types/helper/ssg"
      ],
      "secure-headers": [
        "./dist/types/middleware/secure-headers"
      ],
      "validator": [
        "./dist/types/validator/index.d.ts"
      ],
      "router": [
        "./dist/types/router.d.ts"
      ],
      "router/reg-exp-router": [
        "./dist/types/router/reg-exp-router/router.d.ts"
      ],
      "router/smart-router": [
        "./dist/types/router/smart-router/router.d.ts"
      ],
      "router/trie-router": [
        "./dist/types/router/trie-router/router.d.ts"
      ],
      "router/pattern-router": [
        "./dist/types/router/pattern-router/router.d.ts"
      ],
      "router/linear-router": [
        "./dist/types/router/linear-router/router.d.ts"
      ],
      "utils/jwt": [
        "./dist/types/utils/jwt/index.d.ts"
      ],
      "utils/*": [
        "./dist/types/utils/*"
      ],
      "client": [
        "./dist/types/client/index.d.ts"
      ],
      "adapter": [
        "./dist/types/helper/adapter/index.d.ts"
      ],
      "factory": [
        "./dist/types/helper/factory/index.d.ts"
      ],
      "cloudflare-workers": [
        "./dist/types/adapter/cloudflare-workers"
      ],
      "cloudflare-pages": [
        "./dist/types/adapter/cloudflare-pages"
      ],
      "deno": [
        "./dist/types/adapter/deno"
      ],
      "bun": [
        "./dist/types/adapter/bun"
      ],
      "nextjs": [
        "./dist/types/adapter/nextjs"
      ],
      "aws-lambda": [
        "./dist/types/adapter/aws-lambda"
      ],
      "vercel": [
        "./dist/types/adapter/vercel"
      ],
      "lambda-edge": [
        "./dist/types/adapter/lambda-edge"
      ],
      "testing": [
        "./dist/types/helper/testing"
      ],
      "dev": [
        "./dist/types/helper/dev"
      ],
      "ws": [
        "./dist/types/helper/websocket"
      ]
    }
  },
  "author": "Yusuke Wada <yusuke@kamawada.com> (https://github.com/yusukebe)",
  "license": "MIT",
  "repository": {
    "type": "git",
    "url": "https://github.com/honojs/hono.git"
  },
  "publishConfig": {
    "registry": "https://registry.npmjs.org"
  },
  "homepage": "https://hono.dev",
  "keywords": [
    "hono",
    "web",
    "app",
    "http",
    "application",
    "framework",
    "router",
    "cloudflare",
    "workers",
    "fastly",
    "compute",
    "deno",
    "bun",
    "lambda",
    "nodejs"
  ],
  "devDependencies": {
    "@cloudflare/workers-types": "^4.20231121.0",
    "@hono/eslint-config": "^0.0.4",
    "@hono/node-server": "^1.3.3",
    "@types/crypto-js": "^4.1.1",
    "@types/glob": "^8.0.0",
    "@types/jsdom": "^21.1.4",
    "@types/node": "20.11.4",
    "@types/supertest": "^2.0.12",
    "@vitest/coverage-v8": "^1.1.0",
    "arg": "^5.0.2",
    "crypto-js": "^4.1.1",
    "denoify": "^1.6.6",
    "esbuild": "^0.15.12",
    "eslint": "^8.55.0",
    "glob": "7.2.3",
    "jsdom": "^22.1.0",
    "msw": "1.3.2",
    "np": "7.7.0",
    "prettier": "^2.6.2",
    "publint": "^0.1.8",
    "rimraf": "^3.0.2",
    "supertest": "^6.3.3",
    "tsx": "^4.7.0",
    "typescript": "^5.3.3",
    "vite-plugin-fastly-js-compute": "^0.4.2",
    "vitest": "^1.2.2",
    "wrangler": "3.17.1",
    "zod": "^3.20.2"
  },
  "engines": {
    "node": ">=16.0.0"
  }
}<|MERGE_RESOLUTION|>--- conflicted
+++ resolved
@@ -1,10 +1,6 @@
 {
   "name": "hono",
-<<<<<<< HEAD
   "version": "4.1.0-rc.1",
-=======
-  "version": "4.0.10",
->>>>>>> 4ca5f60d
   "description": "Ultrafast web framework for the Edges",
   "main": "dist/cjs/index.js",
   "type": "module",
